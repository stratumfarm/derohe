// Copyright 2017-2021 DERO Project. All rights reserved.
// Use of this source code in any form is governed by RESEARCH license.
// license can be found in the LICENSE file.
// GPG: 0F39 E425 8C65 3947 702A  8234 08B2 0360 A03A 9DE8
//
//
// THIS SOFTWARE IS PROVIDED BY THE COPYRIGHT HOLDERS AND CONTRIBUTORS "AS IS" AND ANY
// EXPRESS OR IMPLIED WARRANTIES, INCLUDING, BUT NOT LIMITED TO, THE IMPLIED WARRANTIES OF
// MERCHANTABILITY AND FITNESS FOR A PARTICULAR PURPOSE ARE DISCLAIMED. IN NO EVENT SHALL
// THE COPYRIGHT HOLDER OR CONTRIBUTORS BE LIABLE FOR ANY DIRECT, INDIRECT, INCIDENTAL,
// SPECIAL, EXEMPLARY, OR CONSEQUENTIAL DAMAGES (INCLUDING, BUT NOT LIMITED TO,
// PROCUREMENT OF SUBSTITUTE GOODS OR SERVICES; LOSS OF USE, DATA, OR PROFITS; OR BUSINESS
// INTERRUPTION) HOWEVER CAUSED AND ON ANY THEORY OF LIABILITY, WHETHER IN CONTRACT,
// STRICT LIABILITY, OR TORT (INCLUDING NEGLIGENCE OR OTHERWISE) ARISING IN ANY WAY OUT OF
// THE USE OF THIS SOFTWARE, EVEN IF ADVISED OF THE POSSIBILITY OF SUCH DAMAGE.

package p2p

<<<<<<< HEAD
import (
	"bytes"
	"context"
	"fmt"
	"net"
	"sync/atomic"
	"time"

	"github.com/stratumfarm/derohe/config"
	"github.com/stratumfarm/derohe/globals"
)
=======
import "fmt"
import "net"
import "bytes"
import "context"

import "sync/atomic"
import "time"

import "github.com/deroproject/derohe/config"
import "github.com/deroproject/derohe/globals"
import "github.com/blang/semver/v4"
>>>>>>> bb316a0a

// verify incoming handshake for number of checks such as mainnet/testnet etc etc
func Verify_Handshake(handshake *Handshake_Struct) bool {
	v := semver.MustParse(handshake.DaemonVersion)
	var pre int
	fmt.Sscanf(v.Pre[0].String(), "%d", &pre)
	if pre < 78 {
		return false
	}

	return bytes.Equal(handshake.Network_ID[:], globals.Config.Network_ID[:])
}

func (handshake *Handshake_Struct) Fill() {
	fill_common(&handshake.Common) // fill common info

	handshake.ProtocolVersion = "1.0.0"
	handshake.DaemonVersion = config.Version.String()
	handshake.Tag = node_tag
	handshake.UTC_Time = int64(time.Now().UTC().Unix()) // send our UTC time
	handshake.Local_Port = uint32(P2P_Port)             // export requested or default port
	handshake.Peer_ID = GetPeerID()                     // give our randomly generated peer id
	handshake.Pruned = chain.LocatePruneTopo()

	//	handshake.Flags = // add any flags necessary

	copy(handshake.Network_ID[:], globals.Config.Network_ID[:])
}

// this is used only once
// all clients start with handshake, then other party sends avtive to mark that connection is active
func (connection *Connection) dispatch_test_handshake() {
	defer handle_connection_panic(connection)
	var request, response Handshake_Struct
	request.Fill()

	//scan our peer list and send peers which have been recently communicated
	request.PeerList = get_peer_list_specific(Address(connection))

	ctx, cancel := context.WithTimeout(context.Background(), 4*time.Second)
	defer cancel()
	if err := connection.Client.CallWithContext(ctx, "Peer.Handshake", request, &response); err != nil {
		connection.logger.V(4).Error(err, "cannot handshake")
		connection.exit()
		return
	}

	if !Verify_Handshake(&response) { // if not same network boot off
		connection.logger.V(3).Info("terminating connection network id mismatch ", "networkid", response.Network_ID)
		connection.exit()
		return
	}
	connection.update(&response.Common) // update common information
	if !Connection_Add(connection) {    // add connection to pool
		connection.exit()
		return
	}

	if len(response.ProtocolVersion) < 128 {
		connection.ProtocolVersion = response.ProtocolVersion
	}

	if len(response.DaemonVersion) < 128 {
		connection.DaemonVersion = response.DaemonVersion
	}
	connection.Port = response.Local_Port
	connection.Peer_ID = response.Peer_ID
	if len(response.Tag) < 128 {
		connection.Tag = response.Tag
	}
	if response.Pruned >= 1 {
		connection.Pruned = response.Pruned
	}

	// TODO we must also add the peer to our list
	// which can be distributed to other peers
	if connection.Port != 0 && connection.Port <= 65535 { // peer is saying it has an open port, handshake is success so add peer

		var p Peer
		if net.ParseIP(Address(connection)).To4() != nil { // if ipv4
			p.Address = fmt.Sprintf("%s:%d", Address(connection), connection.Port)
		} else { // if ipv6
			p.Address = fmt.Sprintf("[%s]:%d", Address(connection), connection.Port)
		}
		p.ID = connection.Peer_ID

		p.LastConnected = uint64(time.Now().UTC().Unix())

		Peer_Add(&p)
	}

	// parse delivered peer list as grey list
	connection.logger.V(4).Info("Peer provides peers", "count", len(response.PeerList))
	for i := range response.PeerList {
		if i < 13 {
			Peer_Add(&Peer{Address: response.PeerList[i].Addr, LastConnected: uint64(time.Now().UTC().Unix())})
		}
	}

	atomic.StoreUint32(&connection.State, ACTIVE)
}

// used to ping pong
func (c *Connection) Ping(request Dummy, response *Dummy) error {
	defer handle_connection_panic(c)
	fill_common_T1(&request.Common)
	c.update(&request.Common)                             // update common information
	fill_common(&response.Common)                         // fill common info
	fill_common_T0T1T2(&request.Common, &response.Common) // fill time related information
	return nil
}

// serves handhake requests
func (c *Connection) Handshake(request Handshake_Struct, response *Handshake_Struct) error {
	defer handle_connection_panic(c)
	if request.Peer_ID == GetPeerID() { // check if self connection exit
		//rlog.Tracef(1, "Same peer ID, probably self connection, disconnecting from this client")
		c.exit()
		return fmt.Errorf("Same peer ID")
	}

	if !Verify_Handshake(&request) { // if not same network boot off
		logger.V(2).Info("kill connection network id mismatch peer network id.", "Network_ID", request.Network_ID)
		c.exit()
		return fmt.Errorf("NID mismatch")
	}

	response.Fill()

	c.update(&request.Common) // update common information
	if c.State == ACTIVE {
		for i := range request.PeerList {
			if i < 31 {
				Peer_Add(&Peer{Address: request.PeerList[i].Addr, LastConnected: uint64(time.Now().UTC().Unix())})
			}
		}
	}
	if !c.Incoming {
		Peer_SetSuccess(c.Addr.String())
	}

	return nil
}<|MERGE_RESOLUTION|>--- conflicted
+++ resolved
@@ -16,7 +16,6 @@
 
 package p2p
 
-<<<<<<< HEAD
 import (
 	"bytes"
 	"context"
@@ -25,22 +24,10 @@
 	"sync/atomic"
 	"time"
 
+	"github.com/blang/semver/v4"
 	"github.com/stratumfarm/derohe/config"
 	"github.com/stratumfarm/derohe/globals"
 )
-=======
-import "fmt"
-import "net"
-import "bytes"
-import "context"
-
-import "sync/atomic"
-import "time"
-
-import "github.com/deroproject/derohe/config"
-import "github.com/deroproject/derohe/globals"
-import "github.com/blang/semver/v4"
->>>>>>> bb316a0a
 
 // verify incoming handshake for number of checks such as mainnet/testnet etc etc
 func Verify_Handshake(handshake *Handshake_Struct) bool {
