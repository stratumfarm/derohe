--- conflicted
+++ resolved
@@ -10,7 +10,6 @@
 
 package main
 
-<<<<<<< HEAD
 import (
 	"crypto/sha1"
 	"fmt"
@@ -27,22 +26,6 @@
 )
 
 // needed for logs
-=======
-import "os"
-import "fmt"
-import "time"
-import "crypto/sha1"
-
-import "go.etcd.io/bbolt"
-
-import "github.com/go-logr/logr"
-import "gopkg.in/natefinch/lumberjack.v2"
-import "github.com/deroproject/derohe/globals" // needed for logs
-
-import "github.com/deroproject/derohe/rpc"
-import "github.com/deroproject/derohe/walletapi"
-import "github.com/ybbus/jsonrpc"
->>>>>>> 89a1e1e8
 
 var logger logr.Logger = logr.Discard() // default discard all logs
 
