--- conflicted
+++ resolved
@@ -287,14 +287,6 @@
 				return
 			default:
 			}
-<<<<<<< HEAD
-			our_height := chain.Get_Height()
-			best_height, best_topo_height := p2p.Best_Peer_Height()
-			peer_count := p2p.Peer_Count()
-			peer_whitelist := p2p.Peer_Count_Whitelist()
-			topo_height := chain.Load_TOPO_HEIGHT()
-=======
->>>>>>> 165497ce
 
 			func() {
 				defer globals.Recover(0) // a panic might occur, due to some rare file system issues, so skip them
@@ -302,50 +294,32 @@
 				best_height, best_topo_height := p2p.Best_Peer_Height()
 				peer_count := p2p.Peer_Count()
 				topo_height := chain.Load_TOPO_HEIGHT()
+				peer_whitelist := p2p.Peer_Count_Whitelist()
 
 				mempool_tx_count := len(chain.Mempool.Mempool_List_TX())
 				regpool_tx_count := len(chain.Regpool.Regpool_List_TX())
 
-				// only update prompt if needed
 				if last_second != time.Now().Unix() || last_our_height != our_height || last_best_height != best_height || last_peer_count != peer_count || last_topo_height != topo_height || last_mempool_tx_count != mempool_tx_count || last_regpool_tx_count != regpool_tx_count {
 					// choose color based on urgency
 					color := "\033[32m" // default is green color
 					if our_height < best_height {
 						color = "\033[33m" // make prompt yellow
+						globals.NetworkTurtle = true
 					} else if our_height > best_height {
 						color = "\033[31m" // make prompt red
-					}
-
-<<<<<<< HEAD
-			// only update prompt if needed
-			if last_second != time.Now().Unix() || last_our_height != our_height || last_best_height != best_height || last_peer_count != peer_count || last_topo_height != topo_height || last_mempool_tx_count != mempool_tx_count || last_regpool_tx_count != regpool_tx_count {
-				// choose color based on urgency
-				color := "\033[32m" // default is green color
-				if our_height < best_height {
-					color = "\033[33m" // make prompt yellow
-					globals.NetworkTurtle = true
-				} else if our_height > best_height {
-					color = "\033[31m" // make prompt red
-					globals.NetworkTurtle = false
-				}
-
-				pcolor := "\033[32m" // default is green color
-				if peer_count < 1 {
-					pcolor = "\033[31m" // make prompt red
-				} else if peer_whitelist <= 8 || globals.NetworkTurtle {
-					globals.NetworkTurtle = true
-					pcolor = "\033[33m" // make prompt yellow
-				}
-=======
+						globals.NetworkTurtle = false
+					}
+
 					pcolor := "\033[32m" // default is green color
 					if peer_count < 1 {
 						pcolor = "\033[31m" // make prompt red
+						globals.NetworkTurtle = false
 					} else if peer_count <= 8 {
 						pcolor = "\033[33m" // make prompt yellow
+						globals.NetworkTurtle = true
 					}
 
 					hash_rate_string := hashratetostring(chain.Get_Network_HashRate())
->>>>>>> 165497ce
 
 					testnet_string := ""
 					if globals.IsMainnet() {
@@ -354,10 +328,16 @@
 						testnet_string = "\033[31m TESTNET"
 					}
 
+					turtle_string := ""
+					if globals.NetworkTurtle {
+						turtle_string = " (\033[31mTurtle\033[32m)"
+					}
+
 					testnet_string += " " + strconv.Itoa(chain.MiniBlocks.Count()) + " " + globals.GetOffset().Round(time.Millisecond).String() + "|" + globals.GetOffsetNTP().Round(time.Millisecond).String() + "|" + globals.GetOffsetP2P().Round(time.Millisecond).String()
 
 					miner_count := derodrpc.CountMiners()
-					l.SetPrompt(fmt.Sprintf("\033[1m\033[32mDERO HE: \033[0m"+color+"%d/%d [%d/%d] "+pcolor+"P %d TXp %d:%d \033[32mNW %s >MN %d %s>>\033[0m ", our_height, topo_height, best_height, best_topo_height, peer_count, mempool_tx_count, regpool_tx_count, hash_rate_string, miner_count, testnet_string))
+					l.SetPrompt(fmt.Sprintf("\033[1m\033[32mDERO HE (\033[31m%s-mod\033[32m):%s \033[0m"+color+"%d/%d [%d/%d] "+pcolor+"P %d/%d TXp %d:%d \033[32mNW %s >MN %d %s>>\033[0m ",
+						config.OperatorName, turtle_string, our_height, topo_height, best_height, best_topo_height, peer_whitelist, peer_count, mempool_tx_count, regpool_tx_count, hash_rate_string, miner_count, testnet_string))
 					l.Refresh()
 					last_second = time.Now().Unix()
 					last_our_height = our_height
@@ -366,35 +346,13 @@
 					last_mempool_tx_count = mempool_tx_count
 					last_regpool_tx_count = regpool_tx_count
 					last_topo_height = best_topo_height
-				}
-<<<<<<< HEAD
-
-				testnet_string += " " + strconv.Itoa(chain.MiniBlocks.Count()) + " " + globals.GetOffset().Round(time.Millisecond).String() + "|" + globals.GetOffsetNTP().Round(time.Millisecond).String() + "|" + globals.GetOffsetP2P().Round(time.Millisecond).String()
-
-				turtle_string := ""
-				if globals.NetworkTurtle {
-					turtle_string = " (\033[31mTurtle\033[32m)"
-				}
-
-				miner_count := derodrpc.CountMiners()
-				l.SetPrompt(fmt.Sprintf("\033[1m\033[32mDERO HE (\033[31m%s-mod\033[32m):%s \033[0m"+color+"%d/%d [%d/%d] "+pcolor+"P %d/%d TXp %d:%d \033[32mNW %s >MN %d %s>>\033[0m ",
-					config.OperatorName, turtle_string, our_height, topo_height, best_height, best_topo_height, peer_whitelist, peer_count, mempool_tx_count, regpool_tx_count, hash_rate_string, miner_count, testnet_string))
-				l.Refresh()
-				last_second = time.Now().Unix()
-				last_our_height = our_height
-				last_best_height = best_height
-				last_peer_count = peer_count
-				last_mempool_tx_count = mempool_tx_count
-				last_regpool_tx_count = regpool_tx_count
-				last_topo_height = best_topo_height
-
-			}
-
-			go RunDiagnosticCheckSquence(chain, l)
-
-=======
+
+					go RunDiagnosticCheckSquence(chain, l)
+
+				}
+
 			}()
->>>>>>> 165497ce
+
 			time.Sleep(1 * time.Second)
 		}
 	}()
